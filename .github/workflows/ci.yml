--- conflicted
+++ resolved
@@ -11,16 +11,12 @@
   CC: gcc-8
   COVERALLS_PARALLEL: true
   COVERALLS_REPO_TOKEN: ${{ secrets.COVERALLS_REPO_TOKEN }}
-<<<<<<< HEAD
-  COVERALLS_SERVICE_NAME: github
-=======
   # those two lines seem to be required for coveralls
   # see issue: https://github.com/lemurheavy/coveralls-public/issues/1435
   COVERALLS_SERVICE_NAME: github
   GITHUB_TOKEN: ${{ secrets.GITHUB_TOKEN }}
 
 
->>>>>>> 412050fa
 
 jobs:
   lint:
