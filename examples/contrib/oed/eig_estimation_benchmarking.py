import time
import torch
import pytest
import numpy as np
from functools import partial

import pyro
from pyro import optim
from pyro.infer import TraceEnum_ELBO
from pyro.contrib.oed.eig import (
    vi_ape, naive_rainforth, donsker_varadhan_loss, barber_agakov_loss
)

from models.bayes_linear import (
    zero_mean_unit_obs_sd_lm, group_assignment_matrix, analytic_posterior_entropy,
    bayesian_linear_model, normal_inv_gamma_family_guide, normal_inverse_gamma_linear_model,
    normal_inverse_gamma_guide
)
from dv.neural import T_neural, T_specialized
from ba.guide import Ba_lm_guide

PLOT = True

"""
Expected information gain estimation benchmarking
-------------------------------------------------
Models for benchmarking:

- A/B test: linear model with known variances and a discrete design on {0, ..., 10}
- linear model: classical linear model with designs on unit circle
- linear model with two parameter groups, aiming to learn just one
- A/B test with unknown observation covariance:
  - aim to learn regression coefficients *and* obs_sd
  - aim to learn regression coefficients, information on obs_sd ignored
- logistic regression
- LMER with normal response and known obs_sd:
  - aim to learn all unknowns: w, u and G_u
  - aim to learn w and G_u
  - aim to learn w
  - aim to learn u
- logistic-LMER

Estimation techniques:

- analytic EIG, for linear models with known variances
- iterated variational inference
- naive Rainforth (nested Monte Carlo)
- Donsker-Varadhan

TODO:

- VI with amortization
- Barber-Agakov (with amortization)
"""

# design tensors have shape: batch x n x p
X_lm = torch.stack([group_assignment_matrix(torch.tensor([n, 10-n])) for n in range(0, 11)])
X_small = torch.stack([group_assignment_matrix(torch.tensor([n, 10-n])) for n in [0, 5]])
item_thetas = torch.linspace(0., 2*np.pi, 10).unsqueeze(-1)
X_circle = torch.stack([item_thetas.cos(), -item_thetas.sin()], dim=-1)


def vi_for_group_lm(design, w1_sd, w2_sd, num_vi_steps, num_is_samples):
    model = partial(bayesian_linear_model, 
                    w_means={"w1": torch.tensor(0.), "w2": torch.tensor(0.)},
                    w_sqrtlambdas={"w1": 1./w1_sd, "w2": 1./w2_sd},
                    obs_sd=torch.tensor(1.))
    guide = partial(normal_inv_gamma_family_guide,
                    w_sizes={"w1": w1_sd.shape, "w2": w2_sd.shape},
                    obs_sd=torch.tensor(1.))
    prior_cov = torch.diag(w1_sd**2)
    H_prior = 0.5*torch.logdet(2*np.pi*np.e*prior_cov)
    return H_prior - vi_ape(
        model,
        design,
        observation_labels="y",
        target_labels="w1",
        vi_parameters={
            "guide": guide,
            "optim": optim.Adam({"lr": 0.05}),
            "loss": TraceEnum_ELBO(strict_enumeration_warning=False).differentiable_loss,
            "num_steps": num_vi_steps},
        is_parameters={"num_samples": num_is_samples})


def vi_for_lm(design, w_sds, num_vi_steps, num_is_samples, lr=0.05, known_cov=True):
    if known_cov:
        model, guide = zero_mean_unit_obs_sd_lm(w_sds)
        prior_cov = torch.diag(w_sds**2)
        H_prior = 0.5*torch.logdet(2*np.pi*np.e*prior_cov)
    else:
        alpha = torch.tensor(5.)
        beta = torch.tensor(4.)
        model = normal_inverse_gamma_linear_model(torch.tensor(0.), w_sds, 
                                                  alpha, beta)
        guide = normal_inverse_gamma_guide(w_sds.shape)
        prior_cov = torch.diag(w_sds**2)
        H_prior = 0.5*torch.logdet(2*np.pi*np.e*prior_cov) + torch.digamma(alpha) \
                  - 2*torch.log(beta) + alpha + torch.lgamma(alpha) \
                  + (1. - alpha)*torch.digamma(alpha)
    
    return H_prior - vi_ape(
        model,
        design,
        observation_labels="y",
        vi_parameters={
            "guide": guide,
            "optim": optim.Adam({"lr": lr}),
            "loss": TraceEnum_ELBO(strict_enumeration_warning=False).differentiable_loss,
            "num_steps": num_vi_steps},
        is_parameters={"num_samples": num_is_samples})


def lm_true_ape(X_lm, w_sds, obs_sd=torch.tensor(1.)):
    prior_cov = torch.diag(w_sds**2)
    designs = torch.unbind(X_lm)
    true_ape = [analytic_posterior_entropy(prior_cov, x, obs_sd) for x in designs]
    return torch.tensor(true_ape)


def lm_true_eig(X_lm, w_sds, obs_sd=torch.tensor(1.)):
    prior_cov = torch.diag(w_sds**2)
    H_prior = 0.5*torch.logdet(2*np.pi*np.e*prior_cov)
    return H_prior - lm_true_ape(X_lm, w_sds, obs_sd)


def naive_rainforth_lm(X, w_sds, N, M, known_cov=True):
    if known_cov:
        model, _ = zero_mean_unit_obs_sd_lm(w_sds)
    else:
        model = normal_inverse_gamma_linear_model(torch.tensor(0.), w_sds, 
                                                  torch.tensor(5.), torch.tensor(4.))
    return naive_rainforth(model, X, "y", None, N=N, M=M)


def naive_rainforth_group_lm(X, w1_sd, w2_sd, N, M):
    model = partial(bayesian_linear_model, 
                    w_means={"w1": torch.tensor(0.), "w2": torch.tensor(0.)},
                    w_sqrtlambdas={"w1": 1./w1_sd, "w2": 1./w2_sd},
                    obs_sd=torch.tensor(1.))
    return naive_rainforth(model, X, "y", "w1", N=N, M=M, M_prime=M)


def donsker_varadhan_lm(X, w_sds, n_iter, n_samples, lr, T,
                        final_X=None, final_n_samples=None, return_history=False):
    model, _ = zero_mean_unit_obs_sd_lm(w_sds)
    if final_X is None:
        final_X = X
    if final_n_samples is None:
        final_n_samples = n_samples
    dv_loss_fn = donsker_varadhan_loss(model, "y", T)
    params = None
    opt = optim.ClippedAdam({"lr": lr, "betas": (0.92, 0.999)})
    history = []
    for step in range(n_iter):
        if params is not None:
            pyro.infer.util.zero_grads(params)
        agg_loss, dv_loss = dv_loss_fn(X, n_samples)
        agg_loss.backward()
        if return_history:
            history.append(dv_loss)
        params = [pyro.param(name).unconstrained()
                  for name in pyro.get_param_store().get_all_param_names()]
        opt(params)
    _, dv_loss = dv_loss_fn(final_X, final_n_samples)
    if return_history:
        return torch.stack(history), dv_loss
    else:
        return dv_loss


<<<<<<< HEAD
def barber_agakov_lm(X, w_sds, n_iter, n_samples, lr, guide,
                     final_X=None, final_n_samples=None, return_history=False):
    model, _ = zero_mean_unit_obs_sd_lm(w_sds)
    if final_X is None:
        final_X = X
    if final_n_samples is None:
        final_n_samples = n_samples
    ba_loss_fn = barber_agakov_loss(model, guide)
    params = None
    opt = optim.ClippedAdam({"lr": lr, "betas": (0.92, 0.999)})
    history = []
    for step in range(n_iter):
        if params is not None:
            pyro.infer.util.zero_grads(params)
        agg_loss, ba_loss = ba_loss_fn(X, n_samples)
        agg_loss.backward()
        if return_history:
            history.append(ba_loss)
        params = [pyro.param(name).unconstrained()
                  for name in pyro.get_param_store().get_all_param_names()]
        opt(params)
    _, ba_loss = ba_loss_fn(final_X, final_n_samples)
    if return_history:
        return torch.stack(history), ba_loss
    else:
        return ba_loss


@pytest.mark.parametrize("arglist", [
=======
@pytest.mark.parametrize("title,arglist", [
    # ("A/B testing with unknown covariance targeting regression coefficient only",
    #   # Warning! Guide is not mean-field
    #  [(X_lm, vi_for_lm, [torch.tensor([10, 2.5]), 5000, 10, 0.05, False]),
    #   (X_lm, naive_rainforth_lm, [torch.tensor([10., 2.5]), 2000, 2000, False])
    #   ]),
    ("A/B testing with unknown covariance",
      # Warning! Guide is not mean-field
     [(X_lm, vi_for_lm, [torch.tensor([10, 2.5]), 5000, 10, 0.05, False]),
      (X_lm, naive_rainforth_lm, [torch.tensor([10., 2.5]), 2000, 2000, False])
      ]),
    ("Linear model targeting one parameter",
     [(X_circle[..., :1], lm_true_eig, [torch.tensor([10.])]),
      (X_circle, vi_for_group_lm, [torch.tensor([10.]), torch.tensor([2.5]), 5000, 1]),
      (X_circle, naive_rainforth_group_lm, [torch.tensor([10.]), torch.tensor([2.5]), 200, 200])
      ]),
    ("Linear model with designs on S^1",
     [(X_circle, lm_true_eig, [torch.tensor([10., 2.5])]),
      (X_circle, vi_for_lm, [torch.tensor([10., 2.5]), 5000, 1, 0.01]),
      (X_circle, naive_rainforth_lm, [torch.tensor([10., 2.5]), 2000, 2000]),
      # (X_circle, donsker_varadhan_lm, [torch.tensor([10., 2.5]), 4000, 200, 0.005, T_neural(2, 2)])
      ]),
    ("A/B test linear model known covariance",
>>>>>>> 2e6beeca
     [(X_lm, lm_true_eig, [torch.tensor([10., 2.5])]),
      (X_lm, vi_for_lm, [torch.tensor([10., 2.5]), 5000, 1]),
      (X_lm, naive_rainforth_lm, [torch.tensor([10., 2.5]), 2000, 2000]),
      # (X_lm, donsker_varadhan_lm, [torch.tensor([10., 2.5]), 4000, 200, 0.005, T_neural(2, 2)])
      ]),
    ("A/B test linear model known covariance (different sds)",
     [(X_lm, lm_true_eig, [torch.tensor([10., .1])]),
      (X_lm, vi_for_lm, [torch.tensor([10., .1]), 10000, 1]),
      (X_lm, naive_rainforth_lm, [torch.tensor([10., .1]), 2000, 2000]),
      # (X_lm, donsker_varadhan_lm, [torch.tensor([10., .1]), 4000, 200, 0.005, T_neural(2, 2)])
      ])
])
def test_eig_and_plot(title, arglist):
    """
    Runs a group of EIG estimation tests and plots the estimates on a single set
    of axes. Typically, each test within one `arglist` should estimate the same quantity.
    This is repeated for each `arglist`.
    """
    # pyro.set_rng_seed(42)
    ys = []
    names = []
    for design_tensor, estimator, args in arglist:
        ys.append(time_eig(design_tensor, estimator, *args))
        names.append(estimator.__name__)

    if PLOT:
        import matplotlib.pyplot as plt
        plt.figure(figsize=(12, 8))
        for y in ys:
            plt.plot(y.detach().numpy(), linestyle='None', marker='o', markersize=10)
        plt.title(title)
        plt.legend(names)
        plt.show()


def time_eig(design_tensor, estimator, *args):
    pyro.clear_param_store()

    t = time.time()
    y = estimator(design_tensor, *args)
    elapsed = time.time() - t

    print(estimator.__name__)
    print('estimate', y)
    print('elapsed', elapsed)
    return y


@pytest.mark.parametrize("design,estimator,true,w_sds,dv_params", [
     (X_small, donsker_varadhan_lm, lm_true_eig, 
      torch.tensor([10., 2.5]), 
      {"n_iter": 400, "n_samples": 40, "lr": 0.05,
       "T": T_specialized(), "final_n_samples": 10000}),
     (X_small, barber_agakov_lm, lm_true_ape,
      torch.tensor([10., 2.5]), 
      {"n_iter": 400, "n_samples": 10, "lr": 0.05,
       "guide": Ba_lm_guide(torch.tensor([10., 2.5])).guide,
       "final_n_samples": 1000})
])
def test_convergence(design, estimator, true, w_sds, dv_params):
    """
    Produces a convergence plot for a Barber-Agakov or Donsker-Varadhan
    EIG estimation.
    """
    t = time.time()
    pyro.set_rng_seed(42)
    pyro.clear_param_store()
    truth = true(design, w_sds)
    dv, final = estimator(design, w_sds, return_history=True, **dv_params)
    x = np.arange(0, dv.shape[0])
    print(estimator.__name__)
    print("Final est", final, "Truth", truth, "Error", (final - truth).abs().sum())
    print("Time", time.time() - t)

    if PLOT:
        import matplotlib.pyplot as plt
        plt.figure(figsize=(12, 8))
        plt.plot(x, torch.nn.ReLU()(dv.detach()).numpy())

        for true, col in zip(torch.unbind(truth, 0), plt.rcParams['axes.prop_cycle'].by_key()['color']):
            plt.axhline(true.numpy(), color=col)
        plt.show()<|MERGE_RESOLUTION|>--- conflicted
+++ resolved
@@ -169,7 +169,6 @@
         return dv_loss
 
 
-<<<<<<< HEAD
 def barber_agakov_lm(X, w_sds, n_iter, n_samples, lr, guide,
                      final_X=None, final_n_samples=None, return_history=False):
     model, _ = zero_mean_unit_obs_sd_lm(w_sds)
@@ -198,8 +197,6 @@
         return ba_loss
 
 
-@pytest.mark.parametrize("arglist", [
-=======
 @pytest.mark.parametrize("title,arglist", [
     # ("A/B testing with unknown covariance targeting regression coefficient only",
     #   # Warning! Guide is not mean-field
@@ -223,7 +220,6 @@
       # (X_circle, donsker_varadhan_lm, [torch.tensor([10., 2.5]), 4000, 200, 0.005, T_neural(2, 2)])
       ]),
     ("A/B test linear model known covariance",
->>>>>>> 2e6beeca
      [(X_lm, lm_true_eig, [torch.tensor([10., 2.5])]),
       (X_lm, vi_for_lm, [torch.tensor([10., 2.5]), 5000, 1]),
       (X_lm, naive_rainforth_lm, [torch.tensor([10., 2.5]), 2000, 2000]),
@@ -275,7 +271,7 @@
 @pytest.mark.parametrize("design,estimator,true,w_sds,dv_params", [
      (X_small, donsker_varadhan_lm, lm_true_eig, 
       torch.tensor([10., 2.5]), 
-      {"n_iter": 400, "n_samples": 40, "lr": 0.05,
+      {"n_iter": 400, "n_samples": 400, "lr": 0.05,
        "T": T_specialized(), "final_n_samples": 10000}),
      (X_small, barber_agakov_lm, lm_true_ape,
       torch.tensor([10., 2.5]), 
