--- conflicted
+++ resolved
@@ -307,11 +307,7 @@
 
 
 if __name__ == '__main__':
-<<<<<<< HEAD
-    assert pyro.__version__.startswith('1.5.2')
-=======
     assert pyro.__version__.startswith('1.6.0')
->>>>>>> a106882e
     parser = argparse.ArgumentParser(description='Krylov KIT')
     parser.add_argument('--num-data', type=int, default=750)
     parser.add_argument('--num-steps', type=int, default=1000)
