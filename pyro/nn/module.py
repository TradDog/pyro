--- conflicted
+++ resolved
@@ -135,15 +135,10 @@
         self._pyro_name = name
         self._pyro_context = context
         for key, value in self._modules.items():
-<<<<<<< HEAD
-            if isinstance(value, PyroModule):
-                value._pyro_set_supermodule(_make_name(name, key), cache)
-=======
             assert isinstance(value, PyroModule)
             assert not value._pyro_context.used, \
                 "submodule {} has executed outside of supermodule".format(name)
             value._pyro_set_supermodule(_make_name(name, key), context)
->>>>>>> 061c751e
 
     def __call__(self, *args, **kwargs):
         with self._pyro_context:
