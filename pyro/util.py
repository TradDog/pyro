--- conflicted
+++ resolved
@@ -75,50 +75,6 @@
     return None
 
 
-def apply_stack(initial_msg):
-    """
-    :param dict initial_msg: the starting version of the trace site
-    :returns: an updated message that is the final version of the trace site
-
-    Execute the poutine stack at a single site according to the following scheme:
-    1. Walk down the stack from top to bottom, collecting into the message
-        all information necessary to execute the stack at that site
-    2. For each poutine in the stack from bottom to top:
-           Execute the poutine with the message;
-           If the message field "stop" is True, stop;
-           Otherwise, continue
-    3. Return the updated message
-    """
-    stack = _PYRO_STACK
-    # TODO check at runtime if stack is valid
-
-    # msg is used to pass information up and down the stack
-    msg = initial_msg
-
-    counter = 0
-    # go until time to stop?
-    for frame in stack:
-        validate_message(msg)
-
-        counter = counter + 1
-
-        frame._process_message(msg)
-
-        if msg["stop"]:
-            break
-
-    default_process_message(msg)
-
-    for frame in reversed(stack[0:counter]):
-        frame._postprocess_message(msg)
-
-    cont = msg["continuation"]
-    if cont is not None:
-        cont(msg)
-
-    return None
-
-
 def am_i_wrapped():
     """
     Checks whether the current computation is wrapped in a poutine.
@@ -187,21 +143,6 @@
     if isinstance(x, numbers.Number):
         return x == float('inf')
     return (x == float('inf')).all()
-
-
-<<<<<<< HEAD
-def log_sum_exp(tensor):
-    max_val = tensor.max(dim=-1)[0]
-    return max_val + (tensor - max_val.unsqueeze(-1)).exp().sum(dim=-1).log()
-
-
-def zero_grads(tensors):
-    """
-    Sets gradients of list of Variables to zero in place
-    """
-    for p in tensors:
-        if p.grad is not None:
-            p.grad = p.grad.new(p.shape).zero_()
 
 
 def apply_stack(initial_msg):
@@ -261,8 +202,6 @@
     return None
 
 
-=======
->>>>>>> aed009aa
 def save_visualization(trace, graph_output):
     """
     :param pyro.poutine.Trace trace: a trace to be visualized
